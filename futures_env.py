# futures_env.py

import math
import json
from pathlib import Path
import numpy as np
import pandas as pd
import matplotlib.pyplot as plt
import gymnasium as gym
from gymnasium import spaces
from uuid import uuid4


def round_to_nearest_increment(value: float, increment: float) -> float:
    """
    Round `value` to the nearest multiple of `increment`.
    """
    return round(value / increment) * increment


def monotonicity(series):
    """
    Compute the average sign of sequential differences: +1 for up, -1 for down.
    """
    dirs = []
    for i in range(1, len(series)):
        diff = series[i] - series[i - 1]
        dirs.append(1 if diff > 0 else -1 if diff < 0 else 0)
    return float(np.mean(dirs)) if dirs else 0.0


class TimeSeriesState:
    """Single time-step state holding immutable OHLCV data and features."""

    def __init__(
        self,
        ts,
        open_price,
        high_price=None,
        low_price=None,
        close_price=None,
        volume=None,
        features=None,
    ):
        self.ts = ts
        self.open_price = open_price
        self.high_price = high_price
        self.low_price = low_price
        self.close_price = close_price
        self.volume = volume
        self.features = (
            np.array(features, dtype=np.float32) if features is not None else None
        )


class FuturesEnv(gym.Env):
    """
    Reinforcement‐learning environment simulating single‐contract futures trading.
    """

    metadata = {'render.modes': ['human']}

    def __init__(self,
                 states,
                 value_per_tick,
                 tick_size,
                 fill_probability=1.0,
                 long_values=None,
                 long_probabilities=None,
                 short_values=None,
                 short_probabilities=None,
                 execution_cost_per_order=0.0,
                 contracts_per_trade=1,
                 margin_rate=0.0,
                 bid_ask_spread=0.0,
                 add_current_position_to_state=False,
                 log_dir="./logs/futures_env"):
        super().__init__()

        # Core parameters
        self.states = states
        self.limit = len(states)
        self.value_per_tick = value_per_tick
        self.tick_size = tick_size
        if self.value_per_tick <= 0 or self.tick_size <= 0:
            raise ValueError("value_per_tick and tick_size must be positive")
        self.fill_probability = fill_probability
        self.execution_cost_per_order = execution_cost_per_order
        self.contracts_per_trade = contracts_per_trade
        self.margin_rate = margin_rate
        self.bid_ask_spread = bid_ask_spread
        self.add_current_position_to_state = add_current_position_to_state
        self.log_dir = log_dir

        # Slippage distributions
        self.long_values = long_values
        self.long_probabilities = long_probabilities
        self.short_values = short_values
        self.short_probabilities = short_probabilities
        self.can_random = all([long_values, long_probabilities, short_values, short_probabilities])

        # Internal state
        self.current_index = 0
        self.done = False
        self.current_position = 0       # -1=short, 0=flat, 1=long
        self.last_position = 0
        self.entry_time = None
        self.entry_price = None
        self.exit_time = None
        self.exit_price = None
        self.balance = 0.0               # realized PnL minus costs
        self.entry_cost = 0.0            # commission paid at entry
        self.total_reward = 0.0          # running equity (balance + unrealized)
        self.orders = []
        self.trades = []
        self.episode = 0
        self.last_ts = None

        # Setup directories
        Path(self.log_dir).mkdir(parents=True, exist_ok=True)

        # Define action & observation spaces
        self.action_space = spaces.Discrete(3)
        base_dim = len(states[0].features)  # will now be >> 7
        extras = 3 if add_current_position_to_state else 0
        obs_dim = base_dim + extras                  # 7 or 10
        self.observation_space = spaces.Box(
            low=-np.inf, high=np.inf,
            shape=(obs_dim,), dtype=np.float32
        )

    def reset(self):
        """
        Begin a new episode. Return initial observation of fixed length.
        """
        # Reset all internal trackers
        self.done = False
        start_idx = 0
        if self.limit > 1:
            start_idx = np.random.randint(0, self.limit - 1)
        self.current_index = start_idx
        self.current_position = 0
        self.last_position = 0
        self.entry_time = None
        self.entry_price = None
        self.exit_time = None
        self.exit_price = None
        self.balance = 0.0
        self.entry_cost = 0.0
        self.total_reward = 0.0
        self.orders.clear()
        self.trades.clear()
        self.episode += 1
        self.last_ts = self.states[start_idx].ts if self.limit > 0 else None

        if self.limit == 0:
            # no data case
            return np.zeros(self.observation_space.shape, dtype=np.float32)

        # build a fresh obs from base features + zeros for extras
        base = self.states[start_idx].features  # length=7
        if self.add_current_position_to_state:
            extras = np.zeros(3, dtype=np.float32)
            return np.concatenate([base, extras])
        else:
            return base.copy()

    def step(self, action):
        """
        Execute action & advance one time-step.
        Actions: 0=Buy, 1=Hold, 2=Sell
        Returns (obs, reward, done, info) with obs always fixed-length.
        """
        if self.done:
            return np.zeros(self.observation_space.shape, dtype=np.float32), 0.0, True, {}

        # If there is no next bar, close any open position and end episode
        if self.current_index + 1 >= self.limit:
            last_state = self.states[self.current_index]
            if self.current_position == 1:
                self._close_long(last_state)
            elif self.current_position == -1:
                self._close_short(last_state)
            reward = self._get_reward(last_state)
            self.done = True
            return (
                np.zeros(self.observation_space.shape, dtype=np.float32),
                reward,
                True,
                {"timestamp": last_state.ts, "total_profit": self.total_reward},
            )

        # current state for reward & trade logic
        current_state = self.states[self.current_index]
        next_state    = self.states[self.current_index + 1]
        self.current_index += 1

        # Handle BUY/SELL actions at the next bar's open
<<<<<<< HEAD
        high_p = getattr(next_state, "high_price", None)
        low_p = getattr(next_state, "low_price", None)
        volume = getattr(next_state, "volume", None)
=======
        high_p = next_state.features[1]
        low_p = next_state.features[2]
        volume = next_state.features[4] if len(next_state.features) > 4 else None
>>>>>>> 2cbbb971

        if action == 0:
            self._handle_buy(next_state, high_p, low_p, volume)
        elif action == 2:
            self._handle_sell(next_state, high_p, low_p, volume)

        # compute reward from this time-step
        reward = self._get_reward(self.states[self.current_index])
        info = {
            "message": f"Pos {self.current_position}",
            "total_profit": self.total_reward,
            "timestamp": current_state.ts
        }

        # Build next observation fresh:
        if self.current_index < self.limit:
            base = self.states[self.current_index].features
        else:
            # end of episode
            self.done = True
            base = np.zeros(len(self.states[0].features), dtype=np.float32)

        if self.add_current_position_to_state:
            entry_ts = self.entry_time.timestamp() if self.entry_time else 0.0
            exit_ts  = self.exit_time.timestamp()  if self.exit_time  else 0.0
            extras = np.array([self.current_position, entry_ts, exit_ts], dtype=np.float32)
            obs = np.concatenate([base, extras])
        else:
            obs = base.copy()

        return obs, reward, self.done, info

<<<<<<< HEAD
    def _handle_buy(self, state, high_price=None, low_price=None, volume=None):
=======

    def _handle_buy(self, state):
>>>>>>> 2cbbb971
        """
        Open/close long positions.
        """
        if self.current_position == -1:
            self._close_short(state)
        elif self.current_position == 0:
<<<<<<< HEAD
            filled_price = self._simulate_fill(
                state.open_price, 1, high_price, low_price, volume
            )
=======
            filled_price = self._simulate_fill(state.open_price, 1)
>>>>>>> 2cbbb971
            self.entry_time = state.ts
            self.entry_price = filled_price
            self.entry_cost = self.execution_cost_per_order * self.contracts_per_trade
            self.balance -= self.entry_cost
            self.orders.append([str(uuid4()), str(state.ts), filled_price, 1])
            self.current_position = 1

    def _handle_sell(self, state, high_price=None, low_price=None, volume=None):
        """
        Open/close short positions.
        """
        if self.current_position == 1:
            self._close_long(state)
        elif self.current_position == 0:
<<<<<<< HEAD
            filled_price = self._simulate_fill(
                state.open_price, -1, high_price, low_price, volume
            )
=======
            filled_price = self._simulate_fill(state.open_price, -1)
>>>>>>> 2cbbb971
            self.entry_time = state.ts
            self.entry_price = filled_price
            self.entry_cost = self.execution_cost_per_order * self.contracts_per_trade
            self.balance -= self.entry_cost
            self.orders.append([str(uuid4()), str(state.ts), filled_price, -1])
            self.current_position = -1

    def _simulate_fill(
        self,
        price: float,
        trade_type: int,
        high_price: float | None = None,
        low_price: float | None = None,
        volume: float | None = None,
    ) -> float:
<<<<<<< HEAD
        """Simulate execution price with slippage and dynamic spread."""

=======
        """
        Simulate execution price with slippage and spread adjustments.
        High/low bounds are used for clipping, while volume modulates
        slippage magnitude (lower volume -> more slippage).
        """
>>>>>>> 2cbbb971
        # 1) Decide whether the order actually fills
        if np.random.rand() > self.fill_probability:
            return price

        # 2) Sample slippage if custom distributions are provided
        slippage = 0.0
        if self.can_random:
            if trade_type == 1:
                slippage = np.random.choice(self.long_values, p=self.long_probabilities)
            else:
                slippage = np.random.choice(self.short_values, p=self.short_probabilities)

<<<<<<< HEAD
        # 3) Spread based on high/low range when available
=======
        # 3) Use high/low range to derive a dynamic spread when available
>>>>>>> 2cbbb971
        dynamic_spread = self.bid_ask_spread
        if high_price is not None and low_price is not None:
            dynamic_spread = max(dynamic_spread, high_price - low_price)

        spread_adj = (dynamic_spread / 2.0) * (1 if trade_type == 1 else -1)
<<<<<<< HEAD
=======

        # 3) Apply half the bid-ask spread in the direction of the trade
        spread_adj = (self.bid_ask_spread / 2.0) * (1 if trade_type == 1 else -1)
>>>>>>> 2cbbb971

        # 4) Volume-based scaling of slippage
        volume_scale = 1.0
        if volume is not None and volume > 0:
            volume_scale += 1.0 / (volume + 1e-8)
<<<<<<< HEAD

        # 5) Combine all components
        raw_price = price + (slippage + spread_adj) * volume_scale

        # 6) Clip to high/low range if provided
        if high_price is not None and low_price is not None:
            raw_price = np.clip(raw_price, low_price, high_price)

        # 7) Round to nearest tick
=======

        # 5) Combine all components
        raw_price = price + (slippage + spread_adj) * volume_scale

        # 6) Clip to high/low range if provided
        if high_price is not None and low_price is not None:
            raw_price = np.clip(raw_price, low_price, high_price)

        # 7) Round to the nearest tick increment
>>>>>>> 2cbbb971
        return round_to_nearest_increment(raw_price, self.tick_size)

    def _get_reward(self, state):
        """Compute change in total equity since last step."""
        if self.last_ts and self.current_position != 0:
            delta = (state.ts - self.last_ts).total_seconds()
            year_secs = 365.25 * 24 * 3600
            margin_cost = (
                self.margin_rate
                * abs(self.current_position)
                * self.contracts_per_trade
                * state.close_price
                * (delta / year_secs)
            )
            self.balance -= margin_cost

        if self.current_position == 1:
            diff = state.close_price - self.entry_price
        elif self.current_position == -1:
            diff = self.entry_price - state.close_price
        else:
            diff = 0.0

        unrealized = (diff / self.tick_size) * self.value_per_tick * self.contracts_per_trade
        equity = self.balance + unrealized
        reward = equity - self.total_reward

        self.total_reward = equity
        self.last_position = self.current_position
        self.last_ts = state.ts
        return reward

    def _close_long(self, state):
        """
        Close an existing long position.
        """
        self.exit_time = state.ts
<<<<<<< HEAD
        self.exit_price = self._simulate_fill(
            state.open_price,
            -1,
            getattr(state, "high_price", None),
            getattr(state, "low_price", None),
            getattr(state, "volume", None),
        )
=======
        self.exit_price = self._simulate_fill(state.open_price, -1)
>>>>>>> 2cbbb971
        price_diff = self.exit_price - self.entry_price
        ticks = price_diff / self.tick_size
        pnl = ticks * self.value_per_tick * self.contracts_per_trade
        exit_cost = self.execution_cost_per_order * self.contracts_per_trade
        trade_profit = pnl - self.entry_cost - exit_cost
        self.balance += trade_profit
        self.orders.append([str(uuid4()), str(state.ts), self.exit_price, -1])
        self.current_position = 0
        self._record_trade("long", trade_profit)
        self.entry_cost = 0.0

    def _close_short(self, state):
        """
        Close an existing short position.
        """
        self.exit_time = state.ts
<<<<<<< HEAD
        self.exit_price = self._simulate_fill(
            state.open_price,
            1,
            getattr(state, "high_price", None),
            getattr(state, "low_price", None),
            getattr(state, "volume", None),
        )
=======
        self.exit_price = self._simulate_fill(state.open_price, 1)
>>>>>>> 2cbbb971
        price_diff = self.entry_price - self.exit_price
        ticks = price_diff / self.tick_size
        pnl = ticks * self.value_per_tick * self.contracts_per_trade
        exit_cost = self.execution_cost_per_order * self.contracts_per_trade
        trade_profit = pnl - self.entry_cost - exit_cost
        self.balance += trade_profit
        self.orders.append([str(uuid4()), str(state.ts), self.exit_price, 1])
        self.current_position = 0
        self._record_trade("short", trade_profit)
        self.entry_cost = 0.0
<<<<<<< HEAD
=======

    def _record_trade(self, trade_type, profit):
        """
        Log a completed trade.
        """
        duration = ((self.exit_time - self.entry_time).total_seconds()
                    if self.entry_time else 0.0)
        self.trades.append([
            str(uuid4()), trade_type,
            self.entry_price, self.exit_price,
            profit, duration
        ])
>>>>>>> 2cbbb971

    def _record_trade(self, trade_type, profit):
        """
        Log a completed trade.
        """
        duration = ((self.exit_time - self.entry_time).total_seconds()
                    if self.entry_time else 0.0)
        self.trades.append([
            str(uuid4()), trade_type,
            self.entry_price, self.exit_price,
            profit, duration
        ])

    def render(self, mode='human'):
        """
        Save diagnostic plots and metrics.
        """
        orders_df, trades_df = self.get_episode_data()
        if trades_df.empty:
            print("No trades to render.")
            return self.total_reward, {}

        # duration histogram
        fig1 = plt.figure()
        trades_df['duration'].hist(bins='auto', edgecolor='black')
        plt.title(f"Trade Duration - Ep {self.episode}")
        plt.xlabel("Seconds"); plt.ylabel("Count")
        fig1.savefig(f"{self.log_dir}/duration_ep{self.episode}.png")
        plt.close(fig1)

        # profit histogram
        fig2 = plt.figure()
        trades_df['profit'].hist(bins='auto', edgecolor='black')
        plt.title(f"Profit Distribution - Ep {self.episode}")
        plt.xlabel("Profit"); plt.ylabel("Count")
        fig2.savefig(f"{self.log_dir}/profit_ep{self.episode}.png")
        plt.close(fig2)

        metrics = self.generate_episode_metrics()
        return self.total_reward, metrics

    def get_episode_data(self):
        """
        Return DataFrames for orders & trades.
        """
        orders_cols = ["order_id", "timestamp", "price", "type"]
        trades_cols = ["trade_id", "trade_type", "entry_price", "exit_price",
                       "profit", "duration"]
        orders_df = (pd.DataFrame(self.orders, columns=orders_cols)
                     if self.orders else pd.DataFrame(columns=orders_cols))
        trades_df = (pd.DataFrame(self.trades, columns=trades_cols)
                     if self.trades else pd.DataFrame(columns=trades_cols))
        return orders_df, trades_df

    def generate_episode_metrics(self, as_file=True):
        """
        Compute aggregate metrics and optionally save to JSON.
        """
        _, trades_df = self.get_episode_data()
        if trades_df.empty:
            return {}

        running = trades_df['profit'].cumsum().tolist()
        tnp     = trades_df['profit'].sum()
        wins    = trades_df[trades_df['profit'] >= 0]
        losses  = trades_df[trades_df['profit'] < 0]
        win_pct = (len(wins) / len(trades_df) * 100) if len(trades_df) else 0.0
        profit_factor = (wins['profit'].sum() / -losses['profit'].sum()
                         if not losses.empty else float('inf'))
        intraday_low = min(running) if running else 0.0

        metrics = {
            "total_net_profit": tnp,
            "win_percentage": win_pct,
            "profit_factor": profit_factor,
            "intraday_low": intraday_low,
            "monotonicity": monotonicity(running),
            "running_equity": running
        }

        if as_file:
            Path(self.log_dir + "/metrics").mkdir(parents=True, exist_ok=True)
            with open(f"{self.log_dir}/metrics/ep{self.episode}.json", "w") as f:
                json.dump(metrics, f, indent=4)

        return metrics<|MERGE_RESOLUTION|>--- conflicted
+++ resolved
@@ -196,15 +196,9 @@
         self.current_index += 1
 
         # Handle BUY/SELL actions at the next bar's open
-<<<<<<< HEAD
-        high_p = getattr(next_state, "high_price", None)
-        low_p = getattr(next_state, "low_price", None)
-        volume = getattr(next_state, "volume", None)
-=======
         high_p = next_state.features[1]
         low_p = next_state.features[2]
         volume = next_state.features[4] if len(next_state.features) > 4 else None
->>>>>>> 2cbbb971
 
         if action == 0:
             self._handle_buy(next_state, high_p, low_p, volume)
@@ -237,25 +231,15 @@
 
         return obs, reward, self.done, info
 
-<<<<<<< HEAD
-    def _handle_buy(self, state, high_price=None, low_price=None, volume=None):
-=======
 
     def _handle_buy(self, state):
->>>>>>> 2cbbb971
         """
         Open/close long positions.
         """
         if self.current_position == -1:
             self._close_short(state)
         elif self.current_position == 0:
-<<<<<<< HEAD
-            filled_price = self._simulate_fill(
-                state.open_price, 1, high_price, low_price, volume
-            )
-=======
             filled_price = self._simulate_fill(state.open_price, 1)
->>>>>>> 2cbbb971
             self.entry_time = state.ts
             self.entry_price = filled_price
             self.entry_cost = self.execution_cost_per_order * self.contracts_per_trade
@@ -270,13 +254,7 @@
         if self.current_position == 1:
             self._close_long(state)
         elif self.current_position == 0:
-<<<<<<< HEAD
-            filled_price = self._simulate_fill(
-                state.open_price, -1, high_price, low_price, volume
-            )
-=======
             filled_price = self._simulate_fill(state.open_price, -1)
->>>>>>> 2cbbb971
             self.entry_time = state.ts
             self.entry_price = filled_price
             self.entry_cost = self.execution_cost_per_order * self.contracts_per_trade
@@ -292,16 +270,11 @@
         low_price: float | None = None,
         volume: float | None = None,
     ) -> float:
-<<<<<<< HEAD
-        """Simulate execution price with slippage and dynamic spread."""
-
-=======
         """
         Simulate execution price with slippage and spread adjustments.
         High/low bounds are used for clipping, while volume modulates
         slippage magnitude (lower volume -> more slippage).
         """
->>>>>>> 2cbbb971
         # 1) Decide whether the order actually fills
         if np.random.rand() > self.fill_probability:
             return price
@@ -313,29 +286,20 @@
                 slippage = np.random.choice(self.long_values, p=self.long_probabilities)
             else:
                 slippage = np.random.choice(self.short_values, p=self.short_probabilities)
-
-<<<<<<< HEAD
-        # 3) Spread based on high/low range when available
-=======
         # 3) Use high/low range to derive a dynamic spread when available
->>>>>>> 2cbbb971
         dynamic_spread = self.bid_ask_spread
         if high_price is not None and low_price is not None:
             dynamic_spread = max(dynamic_spread, high_price - low_price)
 
         spread_adj = (dynamic_spread / 2.0) * (1 if trade_type == 1 else -1)
-<<<<<<< HEAD
-=======
 
         # 3) Apply half the bid-ask spread in the direction of the trade
         spread_adj = (self.bid_ask_spread / 2.0) * (1 if trade_type == 1 else -1)
->>>>>>> 2cbbb971
 
         # 4) Volume-based scaling of slippage
         volume_scale = 1.0
         if volume is not None and volume > 0:
             volume_scale += 1.0 / (volume + 1e-8)
-<<<<<<< HEAD
 
         # 5) Combine all components
         raw_price = price + (slippage + spread_adj) * volume_scale
@@ -344,18 +308,7 @@
         if high_price is not None and low_price is not None:
             raw_price = np.clip(raw_price, low_price, high_price)
 
-        # 7) Round to nearest tick
-=======
-
-        # 5) Combine all components
-        raw_price = price + (slippage + spread_adj) * volume_scale
-
-        # 6) Clip to high/low range if provided
-        if high_price is not None and low_price is not None:
-            raw_price = np.clip(raw_price, low_price, high_price)
-
         # 7) Round to the nearest tick increment
->>>>>>> 2cbbb971
         return round_to_nearest_increment(raw_price, self.tick_size)
 
     def _get_reward(self, state):
@@ -393,17 +346,7 @@
         Close an existing long position.
         """
         self.exit_time = state.ts
-<<<<<<< HEAD
-        self.exit_price = self._simulate_fill(
-            state.open_price,
-            -1,
-            getattr(state, "high_price", None),
-            getattr(state, "low_price", None),
-            getattr(state, "volume", None),
-        )
-=======
         self.exit_price = self._simulate_fill(state.open_price, -1)
->>>>>>> 2cbbb971
         price_diff = self.exit_price - self.entry_price
         ticks = price_diff / self.tick_size
         pnl = ticks * self.value_per_tick * self.contracts_per_trade
@@ -420,17 +363,7 @@
         Close an existing short position.
         """
         self.exit_time = state.ts
-<<<<<<< HEAD
-        self.exit_price = self._simulate_fill(
-            state.open_price,
-            1,
-            getattr(state, "high_price", None),
-            getattr(state, "low_price", None),
-            getattr(state, "volume", None),
-        )
-=======
         self.exit_price = self._simulate_fill(state.open_price, 1)
->>>>>>> 2cbbb971
         price_diff = self.entry_price - self.exit_price
         ticks = price_diff / self.tick_size
         pnl = ticks * self.value_per_tick * self.contracts_per_trade
@@ -441,8 +374,6 @@
         self.current_position = 0
         self._record_trade("short", trade_profit)
         self.entry_cost = 0.0
-<<<<<<< HEAD
-=======
 
     def _record_trade(self, trade_type, profit):
         """
@@ -455,7 +386,6 @@
             self.entry_price, self.exit_price,
             profit, duration
         ])
->>>>>>> 2cbbb971
 
     def _record_trade(self, trade_type, profit):
         """
