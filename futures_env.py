# futures_env.py

import math
import json
from pathlib import Path
import numpy as np
import pandas as pd
import matplotlib.pyplot as plt
import gymnasium as gym
from gymnasium import spaces
from uuid import uuid4


def round_to_nearest_increment(value: float, increment: float) -> float:
    """
    Round `value` to the nearest multiple of `increment`.
    """
    return round(value / increment) * increment


def monotonicity(series):
    """
    Compute the average sign of sequential differences: +1 for up, -1 for down.
    """
    dirs = []
    for i in range(1, len(series)):
        diff = series[i] - series[i - 1]
        dirs.append(1 if diff > 0 else -1 if diff < 0 else 0)
    return float(np.mean(dirs)) if dirs else 0.0


class TimeSeriesState:
    """Single time-step state holding immutable OHLC data and features."""

    def __init__(self, ts, open_price, close_price, features):
        self.ts = ts
        self.open_price = open_price
        self.close_price = close_price
        # always keep this at length-7 base features
        self.features = np.array(features, dtype=np.float32)


class FuturesEnv(gym.Env):
    """
    Reinforcement‐learning environment simulating single‐contract futures trading.
    """

    metadata = {'render.modes': ['human']}

    def __init__(self,
                 states,
                 value_per_tick,
                 tick_size,
                 fill_probability=1.0,
                 long_values=None,
                 long_probabilities=None,
                 short_values=None,
                 short_probabilities=None,
                 execution_cost_per_order=0.0,
                 contracts_per_trade=1,
                 margin_rate=0.0,
                 bid_ask_spread=0.0,
                 add_current_position_to_state=False,
                 log_dir="./logs/futures_env"):
        super().__init__()

        # Core parameters
        self.states = states
        self.limit = len(states)
        self.value_per_tick = value_per_tick
        self.tick_size = tick_size
        if self.value_per_tick <= 0 or self.tick_size <= 0:
            raise ValueError("value_per_tick and tick_size must be positive")
        self.fill_probability = fill_probability
        self.execution_cost_per_order = execution_cost_per_order
        self.contracts_per_trade = contracts_per_trade
        self.margin_rate = margin_rate
        self.bid_ask_spread = bid_ask_spread
        self.add_current_position_to_state = add_current_position_to_state
        self.log_dir = log_dir

        # Slippage distributions
        self.long_values = long_values
        self.long_probabilities = long_probabilities
        self.short_values = short_values
        self.short_probabilities = short_probabilities
        self.can_random = all([long_values, long_probabilities, short_values, short_probabilities])

        # Internal state
        self.current_index = 0
        self.done = False
        self.current_position = 0       # -1=short, 0=flat, 1=long
        self.last_position = 0
        self.entry_time = None
        self.entry_price = None
        self.exit_time = None
        self.exit_price = None
        self.balance = 0.0               # realized PnL minus costs
        self.entry_cost = 0.0            # commission paid at entry
        self.total_reward = 0.0          # running equity (balance + unrealized)
        self.orders = []
        self.trades = []
        self.episode = 0
        self.last_ts = None

        # Setup directories
        Path(self.log_dir).mkdir(parents=True, exist_ok=True)

        # Define action & observation spaces
        self.action_space = spaces.Discrete(3)
        base_dim = len(states[0].features)  # will now be >> 7
        extras = 3 if add_current_position_to_state else 0
        obs_dim = base_dim + extras                  # 7 or 10
        self.observation_space = spaces.Box(
            low=-np.inf, high=np.inf,
            shape=(obs_dim,), dtype=np.float32
        )

    def reset(self):
        """
        Begin a new episode. Return initial observation of fixed length.
        """
        # Reset all internal trackers
        self.done = False
        start_idx = 0
        if self.limit > 1:
            start_idx = np.random.randint(0, self.limit - 1)
        self.current_index = start_idx
        self.current_position = 0
        self.last_position = 0
        self.entry_time = None
        self.entry_price = None
        self.exit_time = None
        self.exit_price = None
        self.balance = 0.0
        self.entry_cost = 0.0
        self.total_reward = 0.0
        self.orders.clear()
        self.trades.clear()
        self.episode += 1
        self.last_ts = self.states[start_idx].ts if self.limit > 0 else None

        if self.limit == 0:
            # no data case
            return np.zeros(self.observation_space.shape, dtype=np.float32)

        # build a fresh obs from base features + zeros for extras
        base = self.states[start_idx].features  # length=7
        if self.add_current_position_to_state:
            extras = np.zeros(3, dtype=np.float32)
            return np.concatenate([base, extras])
        else:
            return base.copy()

    def step(self, action):
        """
        Execute action & advance one time-step.
        Actions: 0=Buy, 1=Hold, 2=Sell
        Returns (obs, reward, done, info) with obs always fixed-length.
        """
        if self.done:
            return np.zeros(self.observation_space.shape, dtype=np.float32), 0.0, True, {}

        # If there is no next bar, close any open position and end episode
        if self.current_index + 1 >= self.limit:
            last_state = self.states[self.current_index]
            if self.current_position == 1:
                self._close_long(last_state)
            elif self.current_position == -1:
                self._close_short(last_state)
            reward = self._get_reward(last_state)
            self.done = True
            return (
                np.zeros(self.observation_space.shape, dtype=np.float32),
                reward,
                True,
                {"timestamp": last_state.ts, "total_profit": self.total_reward},
            )

        # current state for reward & trade logic
        current_state = self.states[self.current_index]
        next_state    = self.states[self.current_index + 1]
        self.current_index += 1

        # Handle BUY/SELL actions at the next bar's open
        high_p = next_state.features[1]
        low_p = next_state.features[2]
        volume = next_state.features[4] if len(next_state.features) > 4 else None

        if action == 0:
            self._handle_buy(next_state, high_p, low_p, volume)
        elif action == 2:
            self._handle_sell(next_state, high_p, low_p, volume)

        # compute reward from this time-step
        reward = self._get_reward(self.states[self.current_index])
        info = {
            "message": f"Pos {self.current_position}",
            "total_profit": self.total_reward,
            "timestamp": current_state.ts
        }

        # Build next observation fresh:
        if self.current_index < self.limit:
            base = self.states[self.current_index].features
        else:
            # end of episode
            self.done = True
            base = np.zeros(len(self.states[0].features), dtype=np.float32)

        if self.add_current_position_to_state:
            entry_ts = self.entry_time.timestamp() if self.entry_time else 0.0
            exit_ts  = self.exit_time.timestamp()  if self.exit_time  else 0.0
            extras = np.array([self.current_position, entry_ts, exit_ts], dtype=np.float32)
            obs = np.concatenate([base, extras])
        else:
            obs = base.copy()

        return obs, reward, self.done, info

    def _handle_buy(self, state, high_price, low_price, volume=None):
        """
        Open/close long positions.
        """
        if self.current_position == -1:
            self._close_short(state)
        elif self.current_position == 0:
            filled_price = self._simulate_fill(
                state.open_price, 1,
                high_price=high_price, low_price=low_price, volume=volume
            )
            self.entry_time = state.ts
            self.entry_price = filled_price
            self.entry_cost = self.execution_cost_per_order * self.contracts_per_trade
            self.balance -= self.entry_cost
            self.orders.append([str(uuid4()), str(state.ts), filled_price, 1])
            self.current_position = 1

    def _handle_sell(self, state, high_price, low_price, volume=None):
        """
        Open/close short positions.
        """
        if self.current_position == 1:
            self._close_long(state)
        elif self.current_position == 0:
            filled_price = self._simulate_fill(
                state.open_price, -1,
                high_price=high_price, low_price=low_price, volume=volume
            )
            self.entry_time = state.ts
            self.entry_price = filled_price
            self.entry_cost = self.execution_cost_per_order * self.contracts_per_trade
            self.balance -= self.entry_cost
            self.orders.append([str(uuid4()), str(state.ts), filled_price, -1])
            self.current_position = -1

    def _simulate_fill(
        self,
        price: float,
        trade_type: int,
        high_price: float | None = None,
        low_price: float | None = None,
        volume: float | None = None,
    ) -> float:
        """
        Simulate execution price with slippage and spread adjustments.
        High/low bounds are used for clipping, while volume modulates
        slippage magnitude (lower volume -> more slippage).
        """
        # 1) Decide whether the order actually fills
        if np.random.rand() > self.fill_probability:
            return price

        # 2) Sample slippage if custom distributions are provided
        slippage = 0.0
        if self.can_random:
            if trade_type == 1:
                slippage = np.random.choice(self.long_values, p=self.long_probabilities)
            else:
                slippage = np.random.choice(self.short_values, p=self.short_probabilities)

<<<<<<< HEAD
        # 3) Use high/low range to derive a dynamic spread when available
        dynamic_spread = self.bid_ask_spread
        if high_price is not None and low_price is not None:
            dynamic_spread = max(dynamic_spread, high_price - low_price)

        spread_adj = (dynamic_spread / 2.0) * (1 if trade_type == 1 else -1)
=======
        # 3) Apply half the bid-ask spread in the direction of the trade
        spread_adj = (self.bid_ask_spread / 2.0) * (1 if trade_type == 1 else -1)
>>>>>>> e6995642

        # 4) Volume-based scaling of slippage
        volume_scale = 1.0
        if volume is not None and volume > 0:
            volume_scale += 1.0 / (volume + 1e-8)

        # 5) Combine all components
        raw_price = price + (slippage + spread_adj) * volume_scale

        # 6) Clip to high/low range if provided
        if high_price is not None and low_price is not None:
            raw_price = np.clip(raw_price, low_price, high_price)

        # 7) Round to the nearest tick increment
        return round_to_nearest_increment(raw_price, self.tick_size)

    def _get_reward(self, state):
        """Compute change in total equity since last step."""
        if self.last_ts and self.current_position != 0:
            delta = (state.ts - self.last_ts).total_seconds()
            year_secs = 365.25 * 24 * 3600
            margin_cost = (
                self.margin_rate
                * abs(self.current_position)
                * self.contracts_per_trade
                * state.close_price
                * (delta / year_secs)
            )
            self.balance -= margin_cost

        if self.current_position == 1:
            diff = state.close_price - self.entry_price
        elif self.current_position == -1:
            diff = self.entry_price - state.close_price
        else:
            diff = 0.0

        unrealized = (diff / self.tick_size) * self.value_per_tick * self.contracts_per_trade
        equity = self.balance + unrealized
        reward = equity - self.total_reward

        self.total_reward = equity
        self.last_position = self.current_position
        self.last_ts = state.ts
        return reward

    def _close_long(self, state):
        """
        Close an existing long position.
        """
        self.exit_time = state.ts
        self.exit_price = self._simulate_fill(
            state.open_price, -1,
            high_price=state.features[1], low_price=state.features[2],
            volume=state.features[4] if len(state.features) > 4 else None
        )
        price_diff = self.exit_price - self.entry_price
        ticks = price_diff / self.tick_size
        pnl = ticks * self.value_per_tick * self.contracts_per_trade
        exit_cost = self.execution_cost_per_order * self.contracts_per_trade
        trade_profit = pnl - self.entry_cost - exit_cost
        self.balance += trade_profit
        self.orders.append([str(uuid4()), str(state.ts), self.exit_price, -1])
        self.current_position = 0
        self._record_trade("long", trade_profit)
        self.entry_cost = 0.0

    def _close_short(self, state):
        """
        Close an existing short position.
        """
        self.exit_time = state.ts
        self.exit_price = self._simulate_fill(
            state.open_price, 1,
            high_price=state.features[1], low_price=state.features[2],
            volume=state.features[4] if len(state.features) > 4 else None
        )
        price_diff = self.entry_price - self.exit_price
        ticks = price_diff / self.tick_size
        pnl = ticks * self.value_per_tick * self.contracts_per_trade
        exit_cost = self.execution_cost_per_order * self.contracts_per_trade
        trade_profit = pnl - self.entry_cost - exit_cost
        self.balance += trade_profit
        self.orders.append([str(uuid4()), str(state.ts), self.exit_price, 1])
        self.current_position = 0
        self._record_trade("short", trade_profit)
        self.entry_cost = 0.0

    def _record_trade(self, trade_type, profit):
        """
        Log a completed trade.
        """
        duration = ((self.exit_time - self.entry_time).total_seconds()
                    if self.entry_time else 0.0)
        self.trades.append([
            str(uuid4()), trade_type,
            self.entry_price, self.exit_price,
            profit, duration
        ])

    def render(self, mode='human'):
        """
        Save diagnostic plots and metrics.
        """
        orders_df, trades_df = self.get_episode_data()
        if trades_df.empty:
            print("No trades to render.")
            return self.total_reward, {}

        # duration histogram
        fig1 = plt.figure()
        trades_df['duration'].hist(bins='auto', edgecolor='black')
        plt.title(f"Trade Duration - Ep {self.episode}")
        plt.xlabel("Seconds"); plt.ylabel("Count")
        fig1.savefig(f"{self.log_dir}/duration_ep{self.episode}.png")
        plt.close(fig1)

        # profit histogram
        fig2 = plt.figure()
        trades_df['profit'].hist(bins='auto', edgecolor='black')
        plt.title(f"Profit Distribution - Ep {self.episode}")
        plt.xlabel("Profit"); plt.ylabel("Count")
        fig2.savefig(f"{self.log_dir}/profit_ep{self.episode}.png")
        plt.close(fig2)

        metrics = self.generate_episode_metrics()
        return self.total_reward, metrics

    def get_episode_data(self):
        """
        Return DataFrames for orders & trades.
        """
        orders_cols = ["order_id", "timestamp", "price", "type"]
        trades_cols = ["trade_id", "trade_type", "entry_price", "exit_price",
                       "profit", "duration"]
        orders_df = (pd.DataFrame(self.orders, columns=orders_cols)
                     if self.orders else pd.DataFrame(columns=orders_cols))
        trades_df = (pd.DataFrame(self.trades, columns=trades_cols)
                     if self.trades else pd.DataFrame(columns=trades_cols))
        return orders_df, trades_df

    def generate_episode_metrics(self, as_file=True):
        """
        Compute aggregate metrics and optionally save to JSON.
        """
        _, trades_df = self.get_episode_data()
        if trades_df.empty:
            return {}

        running = trades_df['profit'].cumsum().tolist()
        tnp     = trades_df['profit'].sum()
        wins    = trades_df[trades_df['profit'] >= 0]
        losses  = trades_df[trades_df['profit'] < 0]
        win_pct = (len(wins) / len(trades_df) * 100) if len(trades_df) else 0.0
        profit_factor = (wins['profit'].sum() / -losses['profit'].sum()
                         if not losses.empty else float('inf'))
        intraday_low = min(running) if running else 0.0

        metrics = {
            "total_net_profit": tnp,
            "win_percentage": win_pct,
            "profit_factor": profit_factor,
            "intraday_low": intraday_low,
            "monotonicity": monotonicity(running),
            "running_equity": running
        }

        if as_file:
            Path(self.log_dir + "/metrics").mkdir(parents=True, exist_ok=True)
            with open(f"{self.log_dir}/metrics/ep{self.episode}.json", "w") as f:
                json.dump(metrics, f, indent=4)

        return metrics<|MERGE_RESOLUTION|>--- conflicted
+++ resolved
@@ -279,17 +279,15 @@
             else:
                 slippage = np.random.choice(self.short_values, p=self.short_probabilities)
 
-<<<<<<< HEAD
         # 3) Use high/low range to derive a dynamic spread when available
         dynamic_spread = self.bid_ask_spread
         if high_price is not None and low_price is not None:
             dynamic_spread = max(dynamic_spread, high_price - low_price)
 
         spread_adj = (dynamic_spread / 2.0) * (1 if trade_type == 1 else -1)
-=======
+
         # 3) Apply half the bid-ask spread in the direction of the trade
         spread_adj = (self.bid_ask_spread / 2.0) * (1 if trade_type == 1 else -1)
->>>>>>> e6995642
 
         # 4) Volume-based scaling of slippage
         volume_scale = 1.0
