--- conflicted
+++ resolved
@@ -90,14 +90,7 @@
             TimeSeriesState(
                 ts=row.date_time,
                 open_price=getattr(row, "Open_raw", row.Open),
-<<<<<<< HEAD
-                high_price=getattr(row, "High_raw", row.High),
-                low_price=getattr(row, "Low_raw", row.Low),
                 close_price=getattr(row, "Close_raw", row.Close),
-                volume=getattr(row, "Volume_raw", row.Volume),
-=======
-                close_price=getattr(row, "Close_raw", row.Close),
->>>>>>> 2cbbb971
                 features=feats,
             )
         )
