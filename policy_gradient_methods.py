# policy_gradient_methods.py

"""
Proximal Policy Optimization (PPO) implementation using PyTorch and DistributedDataParallel.

This module defines:
  - ActorCriticNet: shared-base actor-critic network
  - PPOTrainer: collects trajectories, computes GAE, and updates policy/value heads
  - Extensive TensorBoard instrumentation for losses, rewards, LR, entropy, and periodic evaluation metrics
"""

import os
import datetime
import logging
import time

import numpy as np
import pandas as pd
import matplotlib.pyplot as plt
from tqdm import trange, tqdm

import torch
import torch.nn as nn
import torch.optim as optim
from torch.distributions import Categorical
from torch.nn.parallel import DistributedDataParallel as DDP
from torch.utils.tensorboard import SummaryWriter

from utils import evaluate_agent_distributed, compute_performance_metrics

# Set up logger
logger = logging.getLogger(__name__)
logger.setLevel(logging.INFO)
if not logger.handlers:
    ch = logging.StreamHandler()
    ch.setFormatter(logging.Formatter("%(asctime)s [%(levelname)s] %(message)s"))
    logger.addHandler(ch)


class ActorCriticNet(nn.Module):
    """
    Shared-base actor-critic network.

    - base: two hidden layers with ReLU
    - policy_head: outputs logits for Discrete(action_dim)
    - value_head: outputs scalar state value
    """

    def __init__(self, input_dim: int, hidden_dim: int, action_dim: int, device: str = "cpu"):
        super().__init__()
        self.device = torch.device(device)
        # Shared base network
        self.base = nn.Sequential(
            nn.Linear(input_dim, hidden_dim),
            nn.ReLU(),
            nn.Linear(hidden_dim, hidden_dim),
            nn.ReLU()
        ).to(self.device)
        # Policy logits head
        self.policy_head = nn.Linear(hidden_dim, action_dim).to(self.device)
        # State-value head
        self.value_head = nn.Linear(hidden_dim, 1).to(self.device)

    def forward(self, x: torch.Tensor):
        """
        Forward pass.
        Args:
            x: tensor of shape [batch, input_dim] or higher dimensions
        Returns:
            policy_logits: [batch, action_dim]
            value: [batch, 1]
        """
        x = x.to(self.device)
        if x.ndim > 2:
            x = x.view(x.size(0), -1)
        hidden = self.base(x)
        return self.policy_head(hidden), self.value_head(hidden)

    def act(self, state):
        """
        Select action greedily (for evaluation).
        Args:
            state: numpy array or torch tensor, shape [input_dim]
        Returns:
            action: int
        """
        if isinstance(state, np.ndarray):
            state = torch.from_numpy(state).float().unsqueeze(0)
        state = state.to(self.device)
        with torch.no_grad():
            logits, _ = self.forward(state)
            return torch.argmax(logits, dim=-1).item()

    def save_model(self, path: str):
        """Save model state dict."""
        os.makedirs(os.path.dirname(path) or ".", exist_ok=True)
        torch.save(self.state_dict(), path)
        logger.info(f"Saved model to {path} at {datetime.datetime.now()}")

    def load_model(self, path: str):
        """Load model state dict if exists, else leave random init."""
        if os.path.exists(path):
            self.load_state_dict(torch.load(path, map_location=self.device))
            logger.info(f"Loaded model from {path}")
        else:
            logger.info(f"No model file at {path}, starting from scratch")


class PPOTrainer:
    """
    PPO trainer using clipped surrogate objective and GAE.

    Workflow:
      1. collect_trajectories() → rollouts
      2. compute_gae() → advantages, returns
      3. train_step() → multiple epochs of policy/value updates
      4. train() → loop over train_step() until total_timesteps
      5. Periodic evaluation and TensorBoard logging of all key metrics
    """

    def __init__(
        self,
        env,
        input_dim: int,
        action_dim: int,
        hidden_dim: int = 64,
        lr: float = 3e-4,
        gamma: float = 0.99,
        gae_lambda: float = 0.95,
        clip_epsilon: float = 0.2,
        update_epochs: int = 10,
        rollout_steps: int = 2048,
        batch_size: int = 64,
        device: str = "cpu",
        model_save_path: str = "ppo_model.pth",
        local_rank: int = 0,
        eval_interval: int = 10   # run evaluation every `eval_interval` updates
    ):
        self.env = env
        self.gamma = gamma
        self.gae_lambda = gae_lambda
        self.clip_epsilon = clip_epsilon
        self.update_epochs = update_epochs
        self.rollout_steps = rollout_steps
        self.batch_size = batch_size
        self.device = torch.device(device)
        self.model_save_path = model_save_path
        self.local_rank = local_rank
        self.eval_interval = eval_interval

        # Build model (will wrap in DDP externally)
        self.model = ActorCriticNet(input_dim, hidden_dim, action_dim, device=device)
        self.model.load_model(self.model_save_path)

        # Optimizer & LR scheduler
        self.optimizer = optim.Adam(self.model.parameters(), lr=lr)
        self.scheduler = optim.lr_scheduler.StepLR(self.optimizer, step_size=100, gamma=0.9)

        # Entropy coefficient for exploration
        self.entropy_coef = 0.05

        # TensorBoard writer (one logdir per rank)
        run_dir = f"./runs/ppo_rank{self.local_rank}"
        self.tb_writer = SummaryWriter(log_dir=run_dir, flush_secs=5)
        self.global_step = 0

    def collect_trajectories(self):
        """
        Run `rollout_steps` steps in env to collect:
          observations, actions, log probabilities, values, rewards, dones
        Returns numpy arrays.
        """
        obs_buf, act_buf = [], []
        logp_buf, val_buf = [], []
        rew_buf, done_buf = [], []

        state = self.env.reset()
        final_state = state
        for _ in range(self.rollout_steps):
            state_t = torch.tensor(state, dtype=torch.float32).unsqueeze(0).to(self.device)
            logits, value = self.model(state_t)
            dist = Categorical(logits=logits)
            action = dist.sample()
            logp = dist.log_prob(action)

            obs_buf.append(state)
            act_buf.append(action.item())
            logp_buf.append(logp.item())
            val_buf.append(value.item())

            next_state, reward, done, _ = self.env.step(action.item())
            rew_buf.append(reward)
            done_buf.append(done)

            if done:
                final_state = next_state
                state = self.env.reset()
            else:
                state = next_state
                final_state = next_state

        return (
            np.array(obs_buf, dtype=np.float32),
            np.array(act_buf, dtype=np.int64),
            np.array(rew_buf, dtype=np.float32),
            np.array(logp_buf, dtype=np.float32),
            np.array(val_buf, dtype=np.float32),
            np.array(done_buf, dtype=np.bool_),
            state  # final state after rollout
        )

    def compute_gae(self, rewards, values, dones, last_state):
        """
        Compute advantages and discounted returns using GAE.
        """
        # bootstrap last value
        state_t = torch.tensor(last_state, dtype=torch.float32).unsqueeze(0).to(self.device)
        last_val = self.model(state_t)[1].item()
        values = np.append(values, last_val)

        advantages = np.zeros_like(rewards, dtype=np.float32)
        last_gae = 0.0
        for t in reversed(range(len(rewards))):
            mask = 1.0 - float(dones[t])
            delta = rewards[t] + self.gamma * values[t+1] * mask - values[t]
            last_gae = delta + self.gamma * self.gae_lambda * mask * last_gae
            advantages[t] = last_gae

        returns = advantages + values[:-1]
        advantages = (advantages - advantages.mean()) / (advantages.std() + 1e-8)
        return advantages, returns

    def train_step(self):
        """
        Perform one PPO update:
          - collect rollouts
          - compute GAE & returns
          - multiple minibatch updates
          - log losses, entropy, and LR
          - save checkpoint
        Returns mean rollout reward.
        """
        # 1) rollout
        obs, acts, rews, old_lps, vals, dones, last_state = self.collect_trajectories()
        advs, rets = self.compute_gae(rews, vals, dones, last_state)

        # tensors
        obs_t = torch.tensor(obs, dtype=torch.float32).to(self.device)
        acts_t = torch.tensor(acts, dtype=torch.long).to(self.device)
        oldlp_t = torch.tensor(old_lps, dtype=torch.float32).to(self.device)
        adv_t = torch.tensor(advs, dtype=torch.float32).to(self.device)
        ret_t = torch.tensor(rets, dtype=torch.float32).to(self.device)

        dataset_size = len(obs)
        # 2) PPO epochs
        for epoch in range(self.update_epochs):
            perm = torch.randperm(dataset_size, device=self.device)
            for start in range(0, dataset_size, self.batch_size):
                idx = perm[start:start + self.batch_size]
                b_obs, b_acts = obs_t[idx], acts_t[idx]
                b_oldlp, b_adv = oldlp_t[idx], adv_t[idx]
                b_ret = ret_t[idx]

                logits, value_pred = self.model(b_obs)
                dist = Categorical(logits=logits)
                new_lps = dist.log_prob(b_acts)
                entropy = dist.entropy().mean()

                # policy loss
                ratio = torch.exp(new_lps - b_oldlp)
                clipped = torch.clamp(ratio, 1 - self.clip_epsilon, 1 + self.clip_epsilon)
                policy_loss = -torch.min(ratio * b_adv, clipped * b_adv).mean()

                # value loss (clipped)
                value_pred = value_pred.squeeze()
                with torch.no_grad():
                    old_vals = torch.tensor(vals, dtype=torch.float32, device=self.device)[idx]
                v_clipped = old_vals + torch.clamp(
                    value_pred - old_vals,
                    -self.clip_epsilon, self.clip_epsilon
                )
                value_loss = 0.5 * torch.max(
                    (value_pred - b_ret) ** 2,
                    (v_clipped - b_ret) ** 2
                ).mean()

                # total loss
                loss = policy_loss + value_loss - self.entropy_coef * entropy

                self.optimizer.zero_grad()
                loss.backward()
                torch.nn.utils.clip_grad_norm_(self.model.parameters(), 0.5)
                self.optimizer.step()

                # log scalars
                self.tb_writer.add_scalar("ppo/policy_loss", policy_loss.item(), self.global_step)
                self.tb_writer.add_scalar("ppo/value_loss", value_loss.item(), self.global_step)
                self.tb_writer.add_scalar("ppo/entropy", entropy.item(), self.global_step)
                self.tb_writer.add_scalar("ppo/lr", self.scheduler.get_last_lr()[0], self.global_step)
                self.global_step += 1

            # decay LR & entropy
            self.scheduler.step()
            self.entropy_coef *= 0.95

        # 3) rollout reward
        mean_reward = float(rews.mean())
        # ───────────────────────────────────────────────────────────────────
        # Note: `mean_reward` is the average *environment* reward per step/trade,
        #       NOT a mean-squared error. If it stays around a small negative
        #       value (e.g. –0.04), your policy is currently losing on average.
        #       To improve, check your reward signal, baseline normalization,
        #       network capacity, and learning rates.
        # ───────────────────────────────────────────────────────────────────
        self.tb_writer.add_scalar("ppo/rollout_reward", mean_reward, self.global_step)

        # 4) checkpoint
        if self.local_rank == 0:
            state_dict = (
                self.model.module.state_dict()
                if isinstance(self.model, DDP)
                else self.model.state_dict()
            )
            ckpt = {
                "update_idx": getattr(self, "current_update", 0),
                "model_state": state_dict,
                "optimizer_state": self.optimizer.state_dict(),
                "scheduler_state": self.scheduler.state_dict(),
                "entropy_coef": self.entropy_coef
            }
            torch.save(ckpt, self.model_save_path + ".ckpt")

        tqdm.write(
            f"PPO update complete — mean reward: {mean_reward:.4f}"
        )
        return mean_reward

    def train(
        self,
        total_timesteps: int,
        start_update: int = 0,
        eval_env=None,
    ):
        """
        Run PPO until `total_timesteps` env steps are collected.
        Also performs periodic evaluation and logs profitability metrics,
        with a tqdm progress bar only on rank 0 and elapsed‐time scalars.
        """
        n_updates = max(1, total_timesteps // self.rollout_steps)
        logger.info(f"Starting training: updates {start_update} → {n_updates - 1}")

        # log hyperparameters once
        self.tb_writer.add_hparams(
            {
                "gamma": self.gamma,
                "gae_lambda": self.gae_lambda,
                "clip_epsilon": self.clip_epsilon,
                "rollout_steps": self.rollout_steps,
                "update_epochs": self.update_epochs,
                "batch_size": self.batch_size,
                "lr": self.optimizer.param_groups[0]["lr"]
            },
            {"rollout_reward": 0}
        )

        start_time = time.time()

<<<<<<< HEAD
        # evaluation environment for periodic metrics
        if eval_env is None:
            logger.warning("No evaluation environment provided; skipping eval logs")

        pbar = trange(start_update, n_updates, desc="PPO updates")
        for update in pbar:
=======
        if eval_env is None:
            logger.warning("No evaluation environment provided; skipping eval logs")

        # only rank 0 shows tqdm bar
        if self.local_rank == 0:
            update_iter = trange(start_update, n_updates, desc="PPO updates")
        else:
            update_iter = range(start_update, n_updates)

        for update in update_iter:
>>>>>>> 81a9dd6d
            self.current_update = update

            # 1) do one PPO update
            mean_reward = self.train_step()
            pbar.set_postfix(mean_reward=f"{mean_reward:.4f}")

            # 2) log elapsed time
            elapsed = time.time() - start_time
            self.tb_writer.add_scalar("PPO/ElapsedSeconds", elapsed, update)

            # 3) periodic evaluation & profit metrics
            if (
                eval_env is not None
                and self.local_rank == 0
                and (update + 1) % self.eval_interval == 0
            ):
<<<<<<< HEAD
                profits, times = evaluate_agent_distributed(eval_env, self.model, 0)
=======
                # unwrap DDP to get real model with .act
                real_agent = self.model.module if isinstance(self.model, DDP) else self.model
                profits, times = evaluate_agent_distributed(eval_env, real_agent, 0)
>>>>>>> 81a9dd6d
                cagr, sharpe, mdd = compute_performance_metrics(profits, times)
                self.tb_writer.add_scalar("PPO/Eval/CAGR", cagr, update)
                self.tb_writer.add_scalar("PPO/Eval/Sharpe", sharpe, update)
                self.tb_writer.add_scalar("PPO/Eval/MDD", mdd, update)

                # log equity curve image
                fig = plt.figure()
                pd.Series(profits).cumsum().plot(
                    title=f"PPO Equity after update {update + 1}"
                )
                self.tb_writer.add_figure("PPO/Eval/EquityCurve", fig, update)
                plt.close(fig)

            # 4) periodic weight histograms
            if self.local_rank == 0 and (update + 1) % (self.eval_interval * 2) == 0:
                real_model = self.model.module if isinstance(self.model, DDP) else self.model
                for i, layer in enumerate(real_model.base):
                    if isinstance(layer, nn.Linear):
                        w = layer.weight.data.cpu().numpy()
                        self.tb_writer.add_histogram(f"PPO/Layer{i}_Weights", w, update)

        if self.local_rank == 0:
            update_iter.close()
        self.tb_writer.close()
        return self.model.module if isinstance(self.model, DDP) else self.model<|MERGE_RESOLUTION|>--- conflicted
+++ resolved
@@ -175,7 +175,6 @@
         rew_buf, done_buf = [], []
 
         state = self.env.reset()
-        final_state = state
         for _ in range(self.rollout_steps):
             state_t = torch.tensor(state, dtype=torch.float32).unsqueeze(0).to(self.device)
             logits, value = self.model(state_t)
@@ -192,12 +191,7 @@
             rew_buf.append(reward)
             done_buf.append(done)
 
-            if done:
-                final_state = next_state
-                state = self.env.reset()
-            else:
-                state = next_state
-                final_state = next_state
+            state = next_state if not done else self.env.reset()
 
         return (
             np.array(obs_buf, dtype=np.float32),
@@ -365,14 +359,7 @@
 
         start_time = time.time()
 
-<<<<<<< HEAD
-        # evaluation environment for periodic metrics
-        if eval_env is None:
-            logger.warning("No evaluation environment provided; skipping eval logs")
-
-        pbar = trange(start_update, n_updates, desc="PPO updates")
-        for update in pbar:
-=======
+
         if eval_env is None:
             logger.warning("No evaluation environment provided; skipping eval logs")
 
@@ -383,7 +370,6 @@
             update_iter = range(start_update, n_updates)
 
         for update in update_iter:
->>>>>>> 81a9dd6d
             self.current_update = update
 
             # 1) do one PPO update
@@ -400,13 +386,10 @@
                 and self.local_rank == 0
                 and (update + 1) % self.eval_interval == 0
             ):
-<<<<<<< HEAD
-                profits, times = evaluate_agent_distributed(eval_env, self.model, 0)
-=======
+
                 # unwrap DDP to get real model with .act
                 real_agent = self.model.module if isinstance(self.model, DDP) else self.model
                 profits, times = evaluate_agent_distributed(eval_env, real_agent, 0)
->>>>>>> 81a9dd6d
                 cagr, sharpe, mdd = compute_performance_metrics(profits, times)
                 self.tb_writer.add_scalar("PPO/Eval/CAGR", cagr, update)
                 self.tb_writer.add_scalar("PPO/Eval/Sharpe", sharpe, update)
